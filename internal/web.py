--- conflicted
+++ resolved
@@ -12,15 +12,12 @@
 from handlers import japan2
 from handlers import france
 from handlers import uae
-<<<<<<< HEAD
 from handlers import austria
-=======
 from handlers import denmark
 from handlers import belgium
 #from handlers import russia
 from handlers import nigeria
 #from handlers import spain
->>>>>>> d9b7c47a
 # ---addmap.py header marker---
 # !!!END DO NOT MODFIY
 
@@ -77,14 +74,11 @@
 'japan2': japan2.CartogramHandler(),
 'france': france.CartogramHandler(),
 'uae': uae.CartogramHandler(),
-<<<<<<< HEAD
 'austria': austria.CartogramHandler(),
-=======
 'denmark': denmark.CartogramHandler(),
 'belgium': belgium.CartogramHandler(),
 'nigeria': nigeria.CartogramHandler(),
 #'spain': spain.CartogramHandler(),
->>>>>>> d9b7c47a
 # ---addmap.py body marker---
 # !!!END DO NOT MODFIY
 }
