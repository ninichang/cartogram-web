--- conflicted
+++ resolved
@@ -3,11 +3,8 @@
 from handlers import usa, india, china, germany, brazil
 
 # !!!DO NOT MODFIY THE FOLLOWING SECTION
-<<<<<<< HEAD
-=======
 from handlers import srilanka
 from handlers import australia
->>>>>>> fcaf73eb
 # ---addmap.py header marker---
 # !!!END DO NOT MODFIY
 
@@ -52,11 +49,8 @@
     'germany': germany.CartogramHandler(),
     'brazil': brazil.CartogramHandler(),
 # !!!DO NOT MODFIY THE FOLLOWING SECTION
-<<<<<<< HEAD
-=======
 'srilanka': srilanka.CartogramHandler(),
 'australia': australia.CartogramHandler(),
->>>>>>> fcaf73eb
 # ---addmap.py body marker---
 # !!!END DO NOT MODFIY
 }
