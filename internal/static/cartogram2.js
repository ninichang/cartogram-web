/**
 * @fileOverview This file contains the frontend UI for the go-cart.io web application
 * @author Ian Duncan
 * @version 2.0.0
 */

 /**
  * Extrema for a map
  * @typedef {Object} Extrema
  * @property {number} min_x
  * @property {number} max_x
  * @property {number} min_y
  * @property {number} max_y
  */

/**
 * Configuration for a map. Some maps do not display properly without modification. This configuration information
 * allows us to draw maps properly by hiding certain polygons, and changing the order in which they are drawn.
 * @typedef {Object} MapConfig
 * @property {Array} dont_draw A list of polygon IDs not to draw
 * @property {Array} elevate A list of polygon IDs to draw after all others
 */

/**
 * Labels for a map version
 * @typedef {Object} Labels
 * @property {number} scale_x Horizontal scaling factor for all label coordinates
 * @property {number} scale_y Vertical scaling factor for all label coordinates
 * @property {Array<{x: number, y: number, text: string}>} labels Text labels
 * @property {Array<{x1: number, y1: number, x2: number, y2: number}>} lines Line labels
 */

 function clearFileInput(ctrl) {
    try {
      ctrl.value = null;
    } catch(ex) { }
    if (ctrl.value) {
      ctrl.parentNode.replaceChild(ctrl.cloneNode(true), ctrl);
    }
  }

/**
 * HTTP contains some helper methods for making AJAX requests
 */
class HTTP {

    /**
     * Performs an HTTP GET request and returns a promise with the JSON value of the response
     * @param {string} url The URL of the GET request 
     * @param {number} timeout The timeout, in seconds, of the GET request
     * @param {function} onprogress A function to be called when the request progress information is updated
     * @returns {Promise} A promise to the HTTP response
     */
    static get(url, timeout=null, onprogress=null) {
        return new Promise(function(resolve, reject){

            var xhttp = new XMLHttpRequest();

            xhttp.onreadystatechange = function() {
                if(this.readyState == 4)
                {
                    if(this.status == 200)
                    {
                        try
                        {
                            resolve(JSON.parse(this.responseText));
                        }
                        catch(e)
                        {
                            console.log(e);
                            console.log(this.responseText);
                            reject(Error('Unable to parse output.'));
                        }
                    }
                    else
                    {
                        console.log(url);
                        reject(Error('Unable to fetch data from the server.'));
                    }
                }
            };

            if(onprogress !== null) {
                xhttp.onprogress = onprogress;
            }

            xhttp.ontimeout = function(e) {
                reject(Error('The request has timed out.'));
            }

            if(timeout !== null) {
                xhttp.timeout = timeout;
            }

            xhttp.open("GET", url, true);
            xhttp.send();

        });
    }

    /**
     * Performs an HTTP POST request and returns a promise with the JSON value of the response
     * @param {string} url The URL of the POST request
     * @param {any} form_data The body or form data of the POST request
     * @param {Object} headers The headers of the POST request
     * @param {number} timeout The timeout, in seconds, of the GET request
     * @returns {Promise<Object|string>} A promise to the HTTP response
     */
    static post(url, form_data, headers={}, timeout=15000) {

        return new Promise(function(resolve, reject){

            var xhttp = new XMLHttpRequest();

            xhttp.onreadystatechange = function() {
                if(this.readyState == 4)
                {
                    if(this.status == 200)
                    {
                        try
                        {
                            resolve(JSON.parse(this.responseText));
                        }
                        catch(e)
                        {
                            console.log(e);
                            console.log(this.responseText);
                            reject(Error('Unable to parse output.'));
                        }
                    }
                    else
                    {
                        console.log(url);
                        reject(Error('Unable to fetch data from the server.'));
                    }
                }
            };

            xhttp.ontimeout = function(e) {
                reject(Error('The request has timed out.'));
            }

            xhttp.open("POST", url, true);
            xhttp.timeout = timeout;

            Object.keys(headers).forEach(function(key, index) {
                xhttp.setRequestHeader(key, headers[key]);
            });

            xhttp.send(form_data);

        });
        
    }

    /**
     * Performs an HTTP request when a streaming response is expected.
     * @param {string} url The URL of the request
     * @param {string} method The HTTP method of the request
     * @param {Object.<string,string>} headers The HTTP headers of the request
     * @param {string} body The body of the request
     * @param {Object.<string,Function>} nodes A map of JSON nodes to event handlers that will be called when a new JSON
     * element matching the node description is detected.
     * @returns {Promise}
     */
    static streaming(url, method, headers, body, nodes) {

        return new Promise(function(resolve,reject){

            var oboe_request = oboe({
                url: url,
                method: method,
                headers: headers,
                body: body,
            });
    
            Object.keys(nodes).forEach(function(node){
    
                oboe_request = oboe_request.node(node, nodes[node]);
    
            });
    
            oboe_request = oboe_request.done(result => resolve(result));
            oboe_request = oboe_request.fail(() => reject(Error('Unable to fetch data from the server.')));

        });        

    }

    /**
     * serializePostVariables produces a www-form-urlencoded POST body from the given variables.
     * @param {Object.<string,string>} vars The variables to encode in the body
     * @returns {string}
     */
    static serializePostVariables(vars) {

        var post_string = "";
        var first_entry = true;

        Object.keys(vars).forEach(function(key, index) {

            post_string += (first_entry ? "" : "&" ) + key + "=" + encodeURIComponent(vars[key]);
            first_entry = false;
            
        });

        return post_string;

    }

    /**
     * generateMIMEBoundary generates a random string that can be used as a boundary in a multipart MIME post body.
     * @returns {string}
     */
    static generateMIMEBoundary() {

        var text = "---------";
        var possible = "ABCDEFGHIJKLMNOPQRSTUVWXYZabcdefghijklmnopqrstuvwxyz0123456789";

        for (var i = 0; i < 25; i++)
            text += possible.charAt(Math.floor(Math.random() * possible.length));

        return text;

    }
}

/**
 * SVG contains helper methods for drawing SVG objects
 */
class SVG {

    /**
     * lineFunction returns a string of SVG path commands for a polygon with holes
     * @param {Function} scaleX A function to scale X coordinates
     * @param {Function} scaleY A function to scale Y coordinates
     * @param {Array} coordinates An array of coordinates for the polygon
     * @param {Array} holes An array of arrays of coordinates for the holes of the polygon
     * @returns {string} The SVG path
     */
    static lineFunction(scaleX, scaleY, coordinates, holes) {

        var path = "";

        for(let i = 0; i < coordinates.length; i++) {

            if(i == 0) {
                path += "M " + scaleX(coordinates[i]).toString() + "," + scaleY(coordinates[i]).toString() + " ";
            } else {
                path += "L " + scaleX(coordinates[i]).toString() + "," + scaleY(coordinates[i]).toString() + " ";
            }

        }

        path += "z ";

        holes.forEach(function(hole_coords){

            for(let i = 0; i < hole_coords.length; i++) {
                if(i == 0) {
                    path += "M " + scaleX(hole_coords[i]).toString() + "," + scaleY(hole_coords[i]).toString() + " ";
                } else {
                    path += "L " + scaleX(hole_coords[i]).toString() + "," + scaleY(hole_coords[i]).toString() + " ";
                }
            }

            path += "z ";

        });

        return path;

    }

}

/**
 * Polygon contains data for one D3 polygon
 */
class Polygon {

    /**
     * constructor creates a new instance of the Polygon class
     * @param {string} id The id of the Path
     * @param {Object} path The D3 line function of the Polygon
     * @param {Array<Array<number,number>>} coordinates The raw coordinates of the Polygon, to be used to rescale the polygon for area equalization
     * @param {Array<Array<Array<number,number>>>} holes The raw holes of the Polygon, to be used to rescale the polygon for area equalization
     */
    constructor(id, path, coordinates, holes=[]) {
        /**
         * The Polygon ID
         * @type {string}
         */
        this.id = id;

        /**
         * The Polygon D3 line function
         * @type {Object}
         */
        this.path = path;

        this.coordinates = coordinates;

        this.holes = holes;
    }
}

/**
 * RegionVersion contains data for a version of a map region
 */
class RegionVersion {

    /**
     * constructor creates a new instance of the RegionVersion class
     * @param {string} name The human-readable name of the version
     * @param {string} unit The unit of the version
     * @param {number} value The value of the version
     * @param {Array<Polygon>} polygons The polygons of the version
     */
    constructor(name, unit, value, polygons) {
        this.name = name;
        this.unit = unit;
        this.value = value;
        this.polygons = polygons;
    }
}

/**
 * Region contains map data for a region of a conventional map or cartogram
 */
class Region {

    /**
     * constructor creates a new instance of the Region class
     * @param {string} name The name of the region
     * @param {string} abbreviation The abbreviation of the region
     */
    constructor(name, abbreviation) {
        this.name = name;
        this.abbreviation = abbreviation;

        /**
         * The versions of the region
         * @type {Object.<string, RegionVersion>}
         */
        this.versions = {};
    }

    /**
     * Adds a new version to the region
     * @param {string} sysname The unique system identifier of the version (not necessarily human readable or friendly)
     * @param {RegionVersion} version The new region version
     */
    addVersion(sysname, version) {
        this.versions[sysname] = version;
    }

    /**
     * Returns the region version with sysname
     * @param {string} sysname The sysname of the region version
     * @returns {RegionVersion}
     */
    getVersion(sysname) {
        return this.versions[sysname];
    }


}

/**
 * MapVersion contains map data for a version of a conventional map or cartogram
 */
class MapVersion {

    /**
     * constructor creates an instance of the MapVersion class
     * @param {string} name The human-readable name of the map version
     * @param {Extrema} extrema Extrema for this map version
     * @param {Labels} labels The labels of the map version. Optional.
     */
    constructor(name, extrema, labels=null) {
        this.name = name;
        this.extrema = extrema;
        this.labels = labels;
    }

}

/**
 * An enum of the supported map data formats.
 * @constant 
 * @type {Object<string,number>}
 * @default
 */
const MapDataFormat = {
    GOCARTJSON: 1,
    GEOJSON: 2
};

/**
 * MapVersionData contains data used to construct a map from raw JSON data
 */
class MapVersionData {

    /**
     * constructor creates an instance of the MapVersionData class from raw map data in JSON
     * @param {Array<{id: string, polygon_id: number, coordinates: Array<Array<number,number>>}>} features
     * @param {Extrema} extrema Extrema for the map version
     * @param {Object} tooltip Tooltip data for the map version
     * @param {string} tooltip.unit
     * @param {string} tooltip.label
     * @param {Object.<string,{name: string, value: number}>} tooltip.data
     * @param {Object.<string,string>} abbreviations A map of region names to abbreviations. Only needs to be specified once per map.
     * @param {Labels} labels Labels for the map version
     * @param {number} format The format of the given map data.
     */
    constructor(features, extrema, tooltip, abbreviations=null, labels=null, format=MapDataFormat.GOCARTJSON) {

        /**
         * @type {Object.<string,{polygons: Array<{id: string, coordinates: Array<Array<number,number>>}>, name: string, value: string}}
         */
        this.regions = {};

        switch(format) {
        case MapDataFormat.GOCARTJSON:
            features.forEach(function(feature){

                if(this.regions.hasOwnProperty(feature.id)) {

                    this.regions[feature.id].polygons.push({
                        id: feature.properties.polygon_id.toString(),
                        coordinates: feature.coordinates,
                        holes: feature.hasOwnProperty("holes") ? feature.holes : []
                    })

                } else {

                    this.regions[feature.id] = {
                        polygons: [
                            {
                                id: feature.properties.polygon_id.toString(),
                                coordinates: feature.coordinates,
                                holes: feature.hasOwnProperty("holes") ? feature.holes : []
                            }
                        ],
                        name: tooltip.data["id_" + feature.id]["name"],
                        value: tooltip.data["id_" + feature.id]["value"],
                        abbreviation: abbreviations !== null ? abbreviations[tooltip.data["id_" + feature.id]["name"]] : ""
                    }

                }

            }, this);

            break;
        case MapDataFormat.GEOJSON:

            var next_polygon_id = 1;

            features.forEach(function(feature){

                switch(feature.geometry.type) {
                case "Polygon":
                    
                    var polygon_coords;
                    var polygon_holes = [];

                    var polygon_id = next_polygon_id.toString();

                    for(let i = 0; i < feature.geometry.coordinates.length; i++) {

                        /* The first array of coordinates is the outer ring. The rest are holes */
                        if(i == 0) {
                            polygon_coords = feature.geometry.coordinates[0];
                            next_polygon_id++;
                            continue;
                        }

                        polygon_holes.push(feature.geometry.coordinates[i]);

                        /* We increase the polygon ID for holes for compatibility reasons. This is what the gen2json
                           Python script does.
                        */
                        next_polygon_id++;
                    }

                    this.regions[feature.properties.cartogram_id] = {
                        polygons: [
                            {
                                id: polygon_id,
                                coordinates: polygon_coords,
                                holes: polygon_holes
                            }
                        ],
                        name: tooltip.data["id_" + feature.properties.cartogram_id]["name"],
                        value: tooltip.data["id_" + feature.properties.cartogram_id]["value"],
                        abbreviation: abbreviations !== null ? abbreviations[tooltip.data["id_" + feature.properties.cartogram_id]["name"]] : ""
                    }

                    break;
                case "MultiPolygon":
                    
                    var polygons = [];

                    feature.geometry.coordinates.forEach(function(polygon){

                        var polygon_coords;
                        var polygon_holes = [];
                        var polygon_id = next_polygon_id.toString();

                        for(let i = 0; i < polygon.length; i++) {

                            /* The first array of coordinates is the outer ring. The rest are holes */
                            if(i == 0) {
                                polygon_coords = polygon[0];
                                next_polygon_id++;
                                continue;
                            }

                            polygon_holes.push(polygon[i]);

                            /* We increase the polygon ID for holes for compatibility reasons. This is what the gen2json
                            Python script does.
                            */
                            next_polygon_id++;
                        }

                        polygons.push({
                            id: polygon_id,
                            coordinates: polygon_coords,
                            holes: polygon_holes
                        });

                    }, this);

                    this.regions[feature.properties.cartogram_id] = {
                        polygons: polygons,
                        name: tooltip.data["id_" + feature.properties.cartogram_id]["name"],
                        value: tooltip.data["id_" + feature.properties.cartogram_id]["value"],
                        abbreviation: abbreviations !== null ? abbreviations[tooltip.data["id_" + feature.properties.cartogram_id]["name"]] : ""
                    }
                    
                    break;
                default:
                    throw ("Feature type '" + feature.geometry.type + "' not supported");

                }

            }, this);
            break;
        default:
            throw "Unsupported map format";
        }        

        /**
         * @type {Extrema}
         */
        this.extrema = extrema;

        /**
         * @type {string}
         */
        this.name = tooltip.label;

        /**
         * @type {string}
         */
        this.unit = tooltip.unit;

        /**
         * @type {Labels}
         */
        this.labels = labels;
        
    }

}

/**
 * CartMap contains map data for a conventional map or cartogram. One map can contain several versions. In a map version,
 * the map geography is used to represent a different dataset (e.g. land area in a conventional map version, or GDP or
 * population in a cartogram map version).
 */
class CartMap {

    /**
     * constructor creates a new instance of the Map class
     * @param {string} name The name of the map or cartogram
     * @param {MapConfig} config The configuration of the map or cartogram
     */
    constructor(name, config) {

        this.name = name;

        /**
         * The map configuration information.
         * @type {MapConfig}
         */
        this.config = {
            dont_draw: config.dont_draw.map(id => id.toString()),
            elevate: config.elevate.map(id => id.toString()),
        }

        /**
         * The map colors. The keys are region IDs.
         * @type {Object.<string,string>}
         */
        this.colors = {};

        /**
         * The map versions. The keys are version sysnames.
         * @type {Object.<string,MapVersion>}
         */
        this.versions = {};

        /**
         * The map regions. The keys are region IDs.
         * @type {Object.<string,Region>}
         */
        this.regions = {};

        /**
         * The width of the map.
         * @type {number}
         */
        this.width = 0.0;

        /**
         * The height of the map.
         * @type {number}
         */
        this.height = 0.0;

    }

    /**
     * addVersion adds a new version to the map. If a version with the specified sysname already exists, it will be overwritten.
     * @param {string} sysname A unique system identifier for the version
     * @param {MapVersionData} data Data for the new map version.
     */
    addVersion(sysname, data) {

        if(this.versions.hasOwnProperty(sysname)) {
            delete this.versions[sysname];
        }

        // Here we perform the area equalization.
        // We take the largest map version, and scale all others to have the same dimensions.

        /**
         * @type {Object.<string, {x: number, y: number}>}
         */
        var scale_factors = {};

        var max_height = 0.0;
        var max_width = 0.0;

        Object.keys(this.versions).forEach(function(version_sysname){

            var width = this.versions[version_sysname].extrema.max_x - this.versions[version_sysname].extrema.min_x;
            var height = this.versions[version_sysname].extrema.max_y - this.versions[version_sysname].extrema.min_y;

            if(width > max_width) {
                max_width = width;
            }

            if(height > max_height) {
                max_height = height;
            }

        }, this);

        var new_version_width = data.extrema.max_x - data.extrema.min_x;
        var new_version_height = data.extrema.max_y - data.extrema.min_y;

        if(new_version_width > max_width) {
            max_width = new_version_width;
        }

        if(new_version_height > max_height) {
            max_height = new_version_height;
        }

        if(max_width > 400.0) {
            var max_width_old = max_width;
            max_width = 400.0;
            max_height = (max_width / max_width_old) * max_height;
        }

        if(max_height > 500.0) {
            var max_height_old = max_height;
            max_height = 500.0;
            max_width = (max_height / max_height_old) * max_width;
        }

        this.width = max_width;
        this.height = max_height;

        Object.keys(this.versions).forEach(function(version_sysname){

            var width = this.versions[version_sysname].extrema.max_x - this.versions[version_sysname].extrema.min_x;
            var height = this.versions[version_sysname].extrema.max_y - this.versions[version_sysname].extrema.min_y;

            scale_factors[version_sysname] = {x: max_width / width, y: max_height / height};

        }, this);

        scale_factors[sysname] = {x: max_width / new_version_width, y: max_height / new_version_height};

        Object.keys(data.regions).forEach(function(region_id){

            var region = data.regions[region_id];

            var polygons = region.polygons.map(polygon =>
                new Polygon(
                    polygon.id,
                    /*d3.svg.line()
                        .x(d => scale_factors[sysname].x * (-1*(data.extrema.min_x) + d[0]))
                        .y(d => scale_factors[sysname].y * ((data.extrema.max_y) - d[1]))
                        .interpolate("linear")(polygon.coordinates),*/
                    SVG.lineFunction(
                        d => scale_factors[sysname].x * (-1*(data.extrema.min_x) + d[0]),
                        d => scale_factors[sysname].y * ((data.extrema.max_y) - d[1]),
                        polygon.coordinates,
                        polygon.holes
                    ),
                    polygon.coordinates,
                    polygon.holes

                )
            );

            // Create the region if it doesn't exist.
            // This should only happen when adding the first map version.
            if(!this.regions.hasOwnProperty(region_id)) {

                this.regions[region_id] = new Region(region.name, region.abbreviation);

            }

            this.regions[region_id].addVersion(
                sysname,
                new RegionVersion(
                    data.name,
                    data.unit,
                    region.value,
                    polygons
                )
            );


        }, this);

        // Now we need to recompute the D3 line functions of all other map versions to ensure area equalization.
        Object.keys(this.versions).forEach(function(version_sysname){

            Object.keys(this.regions).forEach(function(region_id){

                var polygons = this.regions[region_id].versions[version_sysname].polygons.map(polygon =>
                    new Polygon(
                        polygon.id,
                        /*d3.svg.line()
                            .x(d => scale_factors[version_sysname].x * (-1*(this.versions[version_sysname].extrema.min_x) + d[0]))
                            .y(d => scale_factors[version_sysname].y * ((this.versions[version_sysname].extrema.max_y) - d[1]))
                            .interpolate("linear")(polygon.coordinates),*/
                        SVG.lineFunction(
                            d => scale_factors[version_sysname].x * (-1*(this.versions[version_sysname].extrema.min_x) + d[0]),
                            d => scale_factors[version_sysname].y * ((this.versions[version_sysname].extrema.max_y) - d[1]),
                            polygon.coordinates,
                            polygon.holes
                        ),
                        polygon.coordinates,
                        polygon.holes
                    )
                )

                this.regions[region_id].versions[version_sysname].polygons = polygons;

            }, this);

        },this);

        this.versions[sysname] = new MapVersion(
            data.name,
            data.extrema,
            data.labels,
        );
    }

    /**
     * highlightByID highlights or unhighlights a region depending on the given opacity value.
     * @param {string} region_id The ID of the region to highlight
     * @param {string} color The original color of the region
     * @param {boolean} highlight Whether to highlight or unhighlight the region
     */
    static highlightByID(where_drawn, region_id, color, highlight) {

        where_drawn.forEach(function(element_id){

            var polygons = document.getElementsByClassName("path-" + element_id + "-" + region_id);

            for(let i = 0; i < polygons.length; i++) {
                if(highlight) {
                    polygons[i].setAttribute('fill', tinycolor(color).brighten(20));
                } else {
                    polygons[i].setAttribute('fill', color);
                }
                
            }

        });

    }

    /**
     * drawTooltip draws the tooltip for the currently highlighted region.
     * @param {MouseEvent} event Mouse event. Used to place the tooltip next to the cursor
     * @param {string} region_id The ID of the region currently highlighted
     */
    drawTooltip(event, region_id) {

        document.getElementById('tooltip').innerHTML = "<b>" + this.regions[region_id].name + " (" + this.regions[region_id].abbreviation + ")</b>";

        Object.keys(this.regions[region_id].versions).forEach(function(sysname){

            document.getElementById('tooltip').innerHTML += "<br/><i>" + this.regions[region_id].versions[sysname].name + ":</i> " + this.regions[region_id].versions[sysname].value.toLocaleString() + " " + this.regions[region_id].versions[sysname].unit;

        }, this);

        document.getElementById('tooltip').style.display = 'inline-block';
               
        document.getElementById('tooltip').style.left = (event.pageX - 50) + 'px';    

        document.getElementById('tooltip').style.top = (event.pageY + 15) + 'px';

    }

    static hideTooltip() {
        document.getElementById('tooltip').style.display = 'none';
    }

    /**
     * drawVersion draws a map version in the element with the given ID. You must add colors to the map before attempting to draw a version.
     * Note that version switching is not supported if you draw a version of a map with labels as the initial version.
     * @param {string} sysname The sysname of the map version
     * @param {string} element_id The element of the ID to place the map
     * @param {Array<string>} where_drawn The elements of the IDs where versions of this map are and will be drawn (including the current element_id). Used for parallel highlighting
     */
    drawVersion(sysname, element_id, where_drawn) {

        var map_container = document.getElementById(element_id);
        var version = this.versions[sysname];

        // Empty the map container element
        while(map_container.firstChild) {
            map_container.removeChild(map_container.firstChild);
        }

        var canvas = d3.select('#' + element_id).append("svg")
            .attr("width", this.width)
            .attr("height", this.height);
        
        var polygons_to_draw = [];

        // First we collect the information for each polygon to make using D3 easier.
        Object.keys(this.regions).forEach(function(region_id){

            this.regions[region_id].getVersion(sysname).polygons.forEach(function(polygon){

                if(!this.config.dont_draw.includes(polygon.id)) {

                    polygons_to_draw.push({
                        region_id: region_id,
                        polygon_id: polygon.id,
                        path: polygon.path,
                        color: this.colors[region_id],
                        elevated: this.config.elevate.includes(polygon.id),
                        value: this.regions[region_id].getVersion(sysname).value
                    });
                }

                

            }, this);

        }, this);

        /* To elevate polygons, we draw the elevated ones last */
        polygons_to_draw.sort(function(p1, p2){

            if(p1.elevated && !p2.elevated) {
                return 1;
            }

            if(p1.elevated && p2.elevated) {
                return 0;
            }

            if(!p1.elevated && p2.elevated) {
                return -1;
            }

            if(!p1.elevated && !p2.elevated) {
                return 0;
            }

        });

        var group = canvas.selectAll()
              .data(polygons_to_draw)
              .enter()
              .append("path");
            
        var areas = group.attr("d", d => d.path
        ).attr("id", d => "path-" + element_id + "-" + d.polygon_id)
          /* Giving NA regions a different class prevents them from being highlighted, preserving
             their white fill color.
          */
          .attr("class", d => "area" + " path-" + element_id + "-" + d.region_id + (d.value === "NA" ? "-na" : ""))
          /* NA regions are filled with white */
          .attr("fill", d => d.value === "NA" ? "#CCCCCC" : d.color)
          .attr("stroke", "#000")
          .attr("stroke-width", "0.5")
          .on('mouseenter', (function(map, where_drawn){
                return function(d, i){

                        CartMap.highlightByID(where_drawn, d.region_id, d.color, true);

                        map.drawTooltip(d3.event, d.region_id);

                    };
          }(this, where_drawn)))
          .on('mousemove', (function(map){
                return function(d, i){

                    map.drawTooltip(d3.event, d.region_id);
            };}(this)))
          .on('mouseleave', (function(map, where_drawn){
                return function(d, i){

                    CartMap.highlightByID(where_drawn, d.region_id, d.color, false);

                    CartMap.hideTooltip();
            };}(this, where_drawn)));
        
        if(version.labels !== null) {

            /* First draw the text */

            var labels = version.labels;

            /*
            I created labels using Inkscape with the maps that were scaled for the purposes of area equalization.
            Scaling the labels like this ensures that they are displayed properly.
            */
            var scale_x = this.width / ((version.extrema.max_x - version.extrema.min_x) * labels.scale_x);
            var scale_y = this.height / ((version.extrema.max_y - version.extrema.min_y) * labels.scale_y);

            var text = canvas.selectAll("text")
                        .data(labels.labels)
                        .enter()
                        .append("text");

            var textLabels = text.attr('x', d => d.x * scale_x)
                        .attr('y', d => d.y * scale_y)
                        .attr('font-family', 'sans-serif')
                        .attr('font-size', '7.5px')
                        .attr('fill', '#000')
                        .text(d => d.text)

            var lines = canvas.selectAll("line")
                        .data(labels.lines)
                        .enter()
                        .append("line");

            var labelLines = lines.attr('x1', d => d.x1 * scale_x)
                        .attr('x2', d => d.x2 * scale_x)
                        .attr('y1', d => d.y1 * scale_y)
                        .attr('y2', d => d.y2 * scale_y)
                        .attr('stroke-width', 1)
                        .attr('stroke', '#000');

        }

    }

    /**
     * switchVersion switches the map version displayed in the element with the given ID with an animation.
     * @param {string} current_sysname The sysname of the currently displayed version
     * @param {string} new_sysname The sysname of the version to be displayed
     * @param {string} element_id The ID of the element containing the map
     */
    switchVersion(current_sysname, new_sysname, element_id) {

        Object.keys(this.regions).forEach(function(region_id){

            var region = this.regions[region_id];

            this.regions[region_id].versions[current_sysname].polygons.forEach(function(polygon){

                d3.select('#path-' + element_id + '-' + polygon.id)
                    .attr('d', polygon.path)
                    .transition()
                    .ease(d3.easeCubic)
                    .duration(1000)
                    .attr('d', this.regions[region_id].versions[new_sysname].polygons.find(poly => poly.id == polygon.id).path
                    );
                
                /* Change the color and ensure correct highlighting behavior after animation
                   is complete
                */
                window.setTimeout(function(){
                    if(this.regions[region_id].versions[new_sysname].value === "NA") {
                        document.getElementById('path-' + element_id + '-' + polygon.id).setAttribute('fill', '#CCCCCC');

                        document.getElementById('path-' + element_id + '-' + polygon.id).classList.remove('path-' + element_id + '-' + region_id);
                        document.getElementById('path-' + element_id + '-' + polygon.id).classList.add('path-' + element_id + '-' + region_id + '-na');

                    } else {
                        document.getElementById('path-' + element_id + '-' + polygon.id).setAttribute('fill', this.colors[region_id]);

                        document.getElementById('path-' + element_id + '-' + polygon.id).classList.add('path-' + element_id + '-' + region_id);
                        document.getElementById('path-' + element_id + '-' + polygon.id).classList.remove('path-' + element_id + '-' + region_id + '-na');
                    }
                }.bind(this), 800);
                

            }, this);
            

        }, this);        

    }

}

/**
 * Cartogram contains the main frontend logic for the go-cart web application.
 */
class Cartogram {

    /**
     * constructor creates an instance of the Cartogram class
     * @param {string} c_u The URL of the cartogram generator
     * @param {string} cui_u The cartogramui URL 
     * @param {string} c_d  The URL of the cartogram data directory
     * @param {string} g_u The URL of the gridedit page
<<<<<<< HEAD
     * @param {srinng} gp_u The URL to retrieve progress information
     */
    constructor(c_u, cui_u, c_d, g_u, gp_u) {
=======
     * @param {string} version The version string used to prevent improper caching of map assets
     */
    constructor(c_u, cui_u, c_d, g_u, version) {
>>>>>>> 6c6cedb9

        this.config = {
            cartogram_url: c_u,
            cartogramui_url: cui_u,
            cartogram_data_dir: c_d,
            gridedit_url: g_u,
<<<<<<< HEAD
            getprogress_url: gp_u
=======
            version: version
>>>>>>> 6c6cedb9
        };

        /**
         * The cartogram model
         * @property {CartMap|null} map The current map
         * @property {string} current_sysname The sysname of the map version selected for viewing on the right
         * @property {string} map_sysname The sysname of the currently selected map
         * @property {boolean} in_loading_state Whether or not we're in a loading state
         * @property {Object|null} loading_state The current loading state
         * @property {Object|null} grid_document The current grid document
         * @property {Window|null} gridedit_window The {@link Window} of the gridedit interface
         */
        this.model = {
            map: null,
            current_sysname: '',
            map_sysname: '',
            in_loading_state: false,
            loading_state: null,
            grid_document: null,
            gridedit_window: null,
        };

        /**
         * Contains extended information about a fatal error. Used to produce a meaningful error report when cartogram
         * generation fails
         * @type {string|null}
         */
        this.extended_error_info = null;

        // Close the gridedit window upon navigating away from the page if it's open
        window.onbeforeunload = function() {
            if(this.model.gridedit_window !== null && !this.model.gridedit_window.closed)
            {
                this.model.gridedit_window.close();
            }
        }.bind(this);

    }
    
    /**
     * setExtendedErrorInfo sets the extended error information. You must call this function before doFatalError to
     * display this information.
     * @param {string} info The extended error information, in plaintext 
     */
    setExtendedErrorInfo(info) {

        this.extended_error_info = info;

    }

    /**
     * appendToExtendedErrorInfo appends new text to the existing extended error information.
     * @param {string} info The additional extended error information, in plaintext
     */
    appendToExtendedErrorInfo(info) {

        this.extended_error_info += info;
        
    }

    /**
     * clearExtendedErrorInfo clears the existing extended error information.
     */
    clearExtendedErrorInfo() {

        this.extended_error_info = null;

    }

    /**
     * launchGridEdit opens the gridedit window if possible.
     */
    launchGridEdit() {

        if(this.model.grid_document === null || this.model.in_loading_state)
            return;
        
        if(this.model.gridedit_window === null || this.model.gridedit_window.closed)
        {
            this.model.gridedit_window = window.open(this.config.gridedit_url, "gridedit_" + new Date().getTime(), 'width=550,height=650,resizable,scrollbars');

            this.model.gridedit_window.addEventListener("load", (function(gd){

                return function(e) {
                    this.model.gridedit_window.gridedit_init();

                    this.model.gridedit_window.gridedit.on_update = function(gd) {

                        this.onGridEditUpdate(gd);

                    }.bind(this);

                    /*
                    This sets whether or not the Update button is clickable in the gridedit document
                    */
                    this.model.gridedit_window.gridedit.set_allow_update(!this.model.in_loading_state);

                    this.model.gridedit_window.gridedit.load_document(gd);
                }.bind(this);

            }.bind(this)(this.model.grid_document)));
        }
        else
        {
            this.gridedit_window.gridedit.load_document(this.grid_document);
            this.gridedit_window.focus();
        }

    }

    /**
     * onGridEditUpdate generates and displays a cartogram using the dataset in the current grid document when the
     * update button is clicked in the gridedit interface.
     * @param {Object} gd The updated grid document
     */
    onGridEditUpdate(gd) {

        if(this.model.in_loading_state)
            return;
        
        /*
        The user may make changes to the grid document while the cartogram loads. As a result, we don't want to update
        the grid document with the one returned by CartogramUI.
        */
        this.requestAndDrawCartogram(gd, null, false);

    }

    /**
     * editButtonDisabled returns whether the edit button to launch the gridedit window should be disabled.
     * @returns {boolean}
     */
    editButtonDisabled() {
        return this.grid_document === null;
    }

    /**
     * updateGridDocument updates the current grid document.
     * @param {Object} new_gd The new grid document
     */
    updateGridDocument(new_gd) {

        this.model.grid_document = new_gd;

        if(this.model.grid_document !== null)
        {
            if(!this.model.in_loading_state)
                document.getElementById('edit-button').disabled = false;

            /*
            If the gridedit window is open, push the new grid document to it
            */
            if(this.model.gridedit_window !== null && !this.model.gridedit_window.closed)
                this.model.gridedit_window.gridedit.load_document(this.model.grid_document);
        }
        else
        {
            document.getElementById('edit-button').disabled = true;
        }

    }

    /**
     * gridDocumentToCSV takes a grid document and converts it to CSV format with Excel-style quote escaping.
     * @param {Object} gd The grid document to convert
     */
    gridDocumentToCSV(gd) {

        var csv = "";

        for(let row = 0; row < gd.height; row++)
        {
            for(let col = 0; col < gd.width; col++)
            {
                /*
                We use Excel-style quote escaping. All values are placed within double quotes, and a double quote
                literal is represented by "".
                */
                csv += '"' + gd.contents[(row * gd.width) + col].replace(/"/gm, '""') + '"';

                if(col < (gd.width - 1))
                {
                    csv += ",";
                }
            }

            if(row < (gd.height - 1))
            {
                csv += "\n";
            }
        }

        return csv;

    }

    /**
     * @typedef {Object} RequestBody An HTTP POST multipart request body
     * @property {string} mime_boundary The MIME boundary for the request, which must be sent as a header
     * @property {string} req_body The request body text
     */

    /**
     * generateCartogramUIRequestBodyFromGridDocument generates a POST request body for CartogramUI from a grid
     * document. To do this, we convert the grid document to CSV format and pretend we're uploading it as a file. This
     * simplifies the backend code.
     * @param {string} sysname The sysname of the map.
     * @param {Object} gd The grid document
     * @returns {RequestBody}
     */
    generateCartogramUIRequestBodyFromGridDocument(sysname, gd) {

        var mime_boundary = HTTP.generateMIMEBoundary();
        var csv = this.gridDocumentToCSV(gd);

        // The MIME boundary can't be contained in the request body text
        while(true)
        {
            var search_string = csv + "csv" + "handler" + handler;
            if(search_string.search(mime_boundary) === -1)
                break;
            
            mime_boundary = HTTP.generateMIMEBoundary();
        }

        var req_body = "";

        req_body += "--" + mime_boundary + "\n";
        req_body += 'Content-Disposition: form-data; name="handler"\n\n'
        req_body += sysname + "\n";

        req_body += "--" + mime_boundary + "\n";
        req_body += 'Content-Disposition: form-data; name="csv"; filename="data.csv"\n';
        req_body += 'Content-Type: text/csv\n\n';
        req_body += csv + "\n";
        req_body += "--" + mime_boundary + "--";

        return {
            mime_boundary: mime_boundary,
            req_body: req_body
        };

    }

    /**
     * drawChartFromTooltip draws a barchart of the uploaded dataset, which can be found in the tooltip of the
     * CartogramUI response. We use this when CartogramUI returns a success response, but cartogram generation fails.
     * @param {string} container The ID of the element to draw the barchart in
     * @param {Object} tooltip The tooltip to retrieve the data from
     */
    drawBarChartFromTooltip(container, tooltip) {

        var margin = {top: 5, right: 5, bottom: 5, left: 5},
        width = 800 - margin.left - margin.right,
        height = 400 - margin.top - margin.bottom;
        
        // ranges
        var x = d3.scale.ordinal().rangeRoundBands([0, width], .05);

        var y = d3.scale.linear().range([height, 0]);

        // axes
        var xAxis = d3.svg.axis()
            .scale(x)
            .orient("bottom")


        var yAxis = d3.svg.axis()
            .scale(y)
            .orient("left")
            .ticks(10);
        
        // SVG element
        var svg = d3.select("#" + container).append("svg")
        .attr("width", width + margin.left + margin.right)
        .attr("height", height + margin.top + margin.bottom)
        .append("g")
        .attr("transform", 
            "translate(" + margin.left + "," + margin.top + ")");

        // Data formatting
        var data = new Array();

        Object.keys(tooltip.data).forEach(function(key, index){

            data.push(tooltip.data[key]);

        });

        /* Display in alphabetical order */
        data.sort(function(a,b){

            if(a.name<b.name)
                return -1;
            else if(a.name>b.name)
                return 1;
            else
                return 0;

        });
        
        // scale the range of the data
        x.domain(data.map(function(d) { return d.name; }));
        y.domain([0, d3.max(data, function(d) { return d.value; }) + 5]);

        // add axes
        svg.append("g")
        .attr("class", "x axis")
        .attr("transform", "translate(0," + height + ")")
        .call(xAxis)
        .selectAll("text")
        .style("text-anchor", "end")
        .attr("dx", "-.8em")
        .attr("dy", "-.55em")
        .attr("transform", "rotate(-90)" );

        svg.append("g")
        .attr("class", "y axis")
        .call(yAxis)
        .append("text")
        .attr("transform", "rotate(-90)")
        .attr("y", 5)
        .attr("dy", ".71em")
        .style("text-anchor", "end")
        .text("User Data");

        // add the bar chart
        svg.selectAll("bar")
        .data(data)
        .enter().append("rect")
        .attr("class", "bar")
        .attr("x", function(d) { return x(d.name); })
        .attr("width", x.rangeBand())
        .attr("y", function(d) { return y(d.value); })
        .attr("height", function(d) { return height - y(d.value); });

    }

    /**
     * doNonFatalError informs the user of a non-critical error.
     * @param {Error} err 
     */
    doNonFatalError(err) {

        document.getElementById('non-fatal-error').innerHTML = err.message;

    }

    /**
     * clearNonFatalError clears the non-fatal error message currently being displayed.
     */
    clearNonFatalError() {

        document.getElementById('non-fatal-error').innerHTML = "";
        
    }
    
    /**
     * doFatalError locks the user interface and informs the user that there has been an unrecoverable error.
     * @param {Error} err 
     */
    doFatalError(err) {

        document.getElementById('error-message').innerHTML = err.message;

        document.getElementById('loading').style.display = 'none';
        document.getElementById('cartogram').style.display = 'none';

        document.getElementById('error').style.display = 'block';

        if(this.extended_error_info !== null)
        {
            document.getElementById('error-extended-content').innerHTML = this.extended_error_info;
            document.getElementById('error-extended').style.display = 'block';
        }

    }

    /**
     * enterLoadingState locks the user interface and informs the user that a blocking operation is taking place.
     * The progress bar is hidden by default. To show it, you must call {@link Cartogram.showProgressBar} after 
     * entering the loading state.
     */
    enterLoadingState() {

        /* We set the height of the loading div to the height of the previously displayed blocks */
        /* This makes transition to the loading state seem less jarring */

        var loading_height = 0;

        if(document.getElementById('cartogram').style.display !== "none")
        {
            loading_height += document.getElementById('cartogram').clientHeight;
        }

        if(document.getElementById('error').style.display !== "none")
        {
            loading_height += document.getElementById('error').clientHeight;
        }

        console.log(loading_height);

        /* The loading div will be at least 100px tall */
        if(loading_height > 100)
        {
            document.getElementById('loading').style.height = loading_height + "px";
        }
        else
        {
            document.getElementById('loading').style.height = "auto";
        }

        document.getElementById('loading').style.display = 'block';
        document.getElementById('cartogram').style.display = 'none';
        document.getElementById('error').style.display = 'none';

        /* Disable interaction with the upload form */
        document.getElementById('upload-button').disabled = true;
        document.getElementById('edit-button').disabled = true;
        document.getElementById('handler').disabled = true;

        /* If GridEdit is open, disable updating */
        if(this.model.gridedit_window !== null && !this.model.gridedit_window.closed && typeof(this.model.gridedit_window.gridedit) === "object")
        {
            this.model.gridedit_window.gridedit.set_allow_update(false);
        }

        document.getElementById('loading-progress-container').style.display = 'none';

        this.model.in_loading_state = true;
        this.model.loading_state = null;

    }

    /**
     * showProgressBar resets the progress bar and shows it to the user when in the loading state.
     */
    showProgressBar() {

        document.getElementById('loading-progress-container').style.display = 'block';
        document.getElementById('loading-progress').style.width = "0%";

    }

    /**
     * updateProgressBar updates the value of the progress bar.
     * @param {number} min The minimum percentage value
     * @param {number} max The maximum percentage value
     * @param {number} value The current percentage value (e.g. 50)
     */
    updateProgressBar(min, max, value) {

        if(value < max)
            value = Math.max(min, value);
        else
            value = Math.min(max, value);

        document.getElementById('loading-progress').style.width = value + "%";
        
    }

    /**
     * exitLoadingState exits the loading state. Note that while {@link Cartogram.enterLoadingState} hides the cartogram
     * element, exitLoadingState does not unhide it. You must do this yourself.
     */
    exitLoadingState() {

        document.getElementById('loading').style.display = 'none';
        document.getElementById('upload-button').disabled = false;
        document.getElementById('edit-button').disabled = this.editButtonDisabled();
        document.getElementById('handler').disabled = false;

        /* If GridEdit is open, enable updating */
        if(this.model.gridedit_window !== null && !this.model.gridedit_window.closed && typeof(this.model.gridedit_window.gridedit) === "object")
        {
            this.model.gridedit_window.gridedit.set_allow_update(true);
        }

        this.model.in_loading_state = false;
        
    }

    /**
     * generateSVGDownloadLinks generates download links for the map(s) and/or cartogram(s) displayed on the left and
     * right. We do this by taking advantage of the fact that D3 generates SVG markup. We convert the SVG markup into a
     * blob URL.
     */
    generateSVGDownloadLinks() {

        var svg_header = '<?xml version="1.0" encoding="UTF-8" standalone="no"?>';

        document.getElementById('map-download').href = "data:image/svg+xml;base64," + window.btoa(svg_header + document.getElementById('map-area').innerHTML);
        document.getElementById('map-download').download = "map.svg";

        document.getElementById('cartogram-download').href = "data:image/svg+xml;base64," + window.btoa(svg_header + document.getElementById('cartogram-area').innerHTML);
        document.getElementById('cartogram-download').download = "cartogram.svg";
        
    }

    /**
     * generateSocialMediaLinks generates social media sharing links for the given URL
     * @param {string} url The URL to generate social media sharing links for
     */
    generateSocialMediaLinks(url) {

        document.getElementById('facebook-share').href = "https://www.facebook.com/sharer/sharer.php?u=" + window.encodeURIComponent(url);

        document.getElementById('linkedin-share').href = "https://www.linkedin.com/shareArticle?url=" + window.encodeURIComponent(url) + "&mini=true&title=Cartogram&summary=Create%20cartograms%20with%20go-cart.io&source=go-cart.io";

        document.getElementById('twitter-share').href = "https://twitter.com/share?url=" + window.encodeURIComponent(url);

    }

    /**
     * getGeneratedCartogram generates a cartogram with the given dataset, and updates the progress bar with progress
     * information from the backend.
     * @param {string} sysname The sysname of the map
     * @param {string} areas_string The areas string of the dataset
     * @param {string} unique_sharing_key The unique sharing key returned by CartogramUI
     */
    getGeneratedCartogram(sysname, areas_string, unique_sharing_key) {

        return new Promise(function(resolve, reject){

            var req_body = HTTP.serializePostVariables({
                handler: sysname,
                values: areas_string,
                unique_sharing_key: unique_sharing_key
            });

            this.setExtendedErrorInfo("");

            var progressUpdater = window.setInterval(function(cartogram_inst, key){

                return function(){

                    HTTP.get(cartogram_inst.config.getprogress_url + "?key=" + encodeURIComponent(key) + "&time=" + Date.now()).then(function(progress){

                        if(progress.progress === null)
                        {
                            return;
                        }

                        if(cartogram_inst.model.loading_state === null) {

                            cartogram_inst.model.loading_state = Math.log10(progress.progress);
                            cartogram_inst.updateProgressBar(0, 100, 5);

                        } else {

                            if(progress.progress < 0.01) {
                                progress.progress = 0.01
                            }

                            if(progress.progress > cartogram_inst.model.loading_state) {
                                progress.progress = cartogram_inst.model.loading_state;
                            }

                            /*console.log("progress: " + progress.progress);
                            console.log("distance: " + Math.abs(cartogram_inst.model.loading_state - Math.log10(progress.progress)));
                            console.log("area: " + Math.abs(cartogram_inst.model.loading_state - (-2)));*/
                        

                            var percentage = Math.floor(Math.abs(cartogram_inst.model.loading_state - Math.log10(progress.progress)) / Math.abs(cartogram_inst.model.loading_state - (-2))*100);

                            /*console.log("percentage: " + percentage);
                            console.log("");*/

                            cartogram_inst.updateProgressBar(5, 100, percentage);

                            cartogram_inst.setExtendedErrorInfo(progress.stderr);
                        }

                    });

                };

            }(this, unique_sharing_key), 500);

            HTTP.streaming(
                this.config.cartogram_url,
                "POST",
                {'Content-type': 'application/x-www-form-urlencoded'},
                req_body,
                {}
            ).then(function(response){

                this.clearExtendedErrorInfo();

                this.updateProgressBar(0,100,100);

                window.clearInterval(progressUpdater);

                resolve(response.cartogram_data);
                
            }.bind(this), function(){
                window.clearInterval(progressUpdater);
                reject(Error("There was an error retrieving the cartogram from the server."));
            });

        }.bind(this));

    }

    /**
     * displayVersionSwitchButtons displays the buttons the user can use to switch between different map versions on the
     * right.
     */
    displayVersionSwitchButtons() {

        var buttons_container = document.getElementById('map2-switch-buttons');

        // Empty the buttons container
        while(buttons_container.firstChild){
            buttons_container.removeChild(buttons_container.firstChild);
        }

        // Sorting keeps the ordering of versions consistent
        Object.keys(this.model.map.versions).sort().forEach(function(sysname){

            var button = document.createElement('button');
            button.innerText = this.model.map.versions[sysname].name;

            if(sysname == this.model.current_sysname)
            {
                button.className = "btn btn-secondary btn-sm active";
            }
            else
            {
                button.className = "btn btn-secondary btn-sm";
                button.onclick = (function(sn){

                    return function(e){
                        this.switchVersion(sn);
                    }.bind(this);

                }.bind(this)(sysname));
            }

            buttons_container.appendChild(button);

        }, this);

        document.getElementById('map1-switch').style.display = 'block';
        document.getElementById('map2-switch').style.display = 'block';

    }

    /**
     * switchVersion switches the map version displayed in the element with the given ID
     * @param {string} sysname The sysname of the new version to be displayed
     */
    switchVersion(sysname) {

        this.model.map.switchVersion(this.model.current_sysname, sysname, 'cartogram-area');

        this.model.current_sysname = sysname;

        this.displayVersionSwitchButtons();

    }

    /**
     * requestAndDrawCartogram generates and displays a cartogram with a user-provided dataset. Always returns false to 
     * prevent form submission.
     * 
     * This is a two step process. First, we make a request to CartogramUI. This generates color and tooltip information
     * from the uploaded dataset, as well as the areas string that needs to be given to the cartogram generator to
     * actually generate the cartogram with the given dataset.
     * 
     * Once it receives the areas string, the cartogram generator produces a streaming HTTP response with information on
     * the progress of cartogram generation, and the cartogram points in JSON format. The information from CartogramUI
     * and the cartogram generator is then combined to draw the cartogram with the correct colors and tooltip
     * information.
     * @param {Object} gd The grid document to retrieve the dataset from. If null, the dataset is taken from the
     * uploaded CSV file
     * @param {string} sysname The sysname of the map. If null, it is taken from the map selection form control. 
     * @param {boolean} update_grid_document Wether to update the grid document with the grid document returned from
     * CartogramUI
     * @returns {boolean}
     */
    requestAndDrawCartogram(gd=null,sysname=null,update_grid_document=true) {

        if(this.model.in_loading_state)
            return false;
        
        this.clearNonFatalError();

        /* Do some validation */

        if(gd === null)
        {
            if(document.getElementById('csv').files.length < 1)
            {
                this.doNonFatalError(Error('You must upload CSV data.'));
                return false;
            }
        }

        this.enterLoadingState();
        this.showProgressBar();

        if(sysname === null)
        {
            sysname = document.getElementById('handler').value;
        }

        var cartogramui_promise;

        /*
        If we're submitting a grid document, convert it and pretend to upload a CSV file. Otherwise, actually upload the
        CSV file the user specified.
        */
        if(gd === null)
        {
            var form_data = new FormData();

            form_data.append("handler", sysname);
            form_data.append("csv", document.getElementById('csv').files[0]);

            cartogramui_promise = HTTP.post(this.config.cartogramui_url, form_data);
        }
        else
        {
            var cartogramui_req_body = this.generateCartogramUIRequestBodyFromGridDocument(sysname, gd);

            cartogramui_promise = HTTP.post(this.config.cartogramui_url, cartogramui_req_body.req_body, {
                'Content-Type': 'multipart/form-data; boundary=' + cartogramui_req_body.mime_boundary
            });
        }

        cartogramui_promise.then(function(response){

            if(response.error == "none") {

                /*
                The keys in the CartogramUI color_data are prefixed with id_. We iterate through the regions and extract
                the color information from color_data to produce a color map where the IDs are plain region IDs, as
                required by CartMap.
                */
                var colors = {};

                Object.keys(this.model.map.regions).forEach(function(region_id){

                    colors[region_id] = response.color_data["id_" + region_id];

                }, this);

                this.model.map.colors = colors;

                this.getGeneratedCartogram(sysname, response.areas_string, response.unique_sharing_key).then(function(cartogram){

                    /* We need to find out the map format. If the extrema is located in the bbox property, then we have
                       GeoJSON. Otherwise, we have the old JSON format.
                    */

                    if(cartogram.hasOwnProperty("bbox")) {

                        var extrema = {
                            min_x: cartogram.bbox[0],
                            min_y: cartogram.bbox[1],
                            max_x: cartogram.bbox[2],
                            max_y: cartogram.bbox[3]
                        };

                        this.model.map.addVersion("3-cartogram", new MapVersionData(cartogram.features, extrema, response.tooltip, null, null, MapDataFormat.GEOJSON));


                    } else {
                        this.model.map.addVersion("3-cartogram", new MapVersionData(cartogram.features, cartogram.extrema, response.tooltip,null, null,  MapDataFormat.GOCARTJSON));
                    }

                    

                    this.model.map.drawVersion("1-conventional", "map-area", ["map-area", "cartogram-area"]);
                    this.model.map.drawVersion("3-cartogram", "cartogram-area", ["map-area", "cartogram-area"]);

                    this.model.current_sysname = "3-cartogram";

                    this.generateSocialMediaLinks("https://go-cart.io/cart/" + response.unique_sharing_key);
                    this.generateSVGDownloadLinks();
                    this.displayVersionSwitchButtons();

                    if(update_grid_document) {
                        this.updateGridDocument(response.grid_document);
                    }

                    this.exitLoadingState();
                    document.getElementById('cartogram').style.display = "block";

                }.bind(this), function(err){
                    this.doFatalError(err);

                    this.drawBarChartFromTooltip('barchart', response.tooltip);
                    document.getElementById('barchart-container').style.display = "block";
                }.bind(this))

            } else {

                this.exitLoadingState();
                document.getElementById('cartogram').style.display = "block";
                this.doNonFatalError(Error(response.error));

            }

        }.bind(this), this.doFatalError);

        return false;

    }

    /**
     * getPregeneratedVersion returns an HTTP get request for a pregenerated map version.
     * @param {string} sysname The sysname of the map
     * @param {string} version The sysname of the map version
     * @returns {Promise}
     */
    getPregeneratedVersion(sysname, version) {
        return HTTP.get(this.config.cartogram_data_dir + "/" + sysname + "/" + version + ".json");
    }

    /**
     * getDefaultColors returns an HTTP get request for the default color scheme for a map.
     * @param {string} sysname The sysname of the map
     * @returns {Promise}
     */
    getDefaultColors(sysname) {
        return HTTP.get(this.config.cartogram_data_dir + "/" + sysname + "/colors.json");
    }

    /**
     * getGridDocumentTemplate returns a HTTP get request for a map's grid document template.
     * @param {string} sysname The sysname of the map
     * @returns {Promise}
     */
    getGridDocumentTemplate(sysname) {
        return HTTP.get(this.config.cartogram_data_dir + "/" + sysname + "/griddocument.json");
    }

    /**
     * getLabels returns an HTTP get request for the labels for the land area version of a map.
     * @param {string} sysname The sysname of the map
     * @returns {Promise}
     */
    getLabels(sysname) {
        return HTTP.get(this.config.cartogram_data_dir + "/" + sysname + "/labels.json");
    }

    /**
     * getAbbreviations returns an HTTP get request for the region abbreviations of a map.
     * @param {string} sysname The sysname of the map
     * @returns {Promise}
     */
    getAbbreviations(sysname) {
        return HTTP.get(this.config.cartogram_data_dir + "/" + sysname + "/abbreviations.json");
    }

    /**
     * getConfig returns an HTTP get request for the configuration information of a map.
     * @param {string} sysname The sysname of the map
     * @returns {Promise}
     */
    getConfig(sysname) {
        return HTTP.get(this.config.cartogram_data_dir + "/" + sysname + "/config.json");
    }

    /**
     * getMapMap returns an HTTP get request for all of the static data (abbreviations, original and population map
     * geometries, etc.) for a map. The progress bar is automatically updated with the download progress.
     * 
     * A map pack is a JSON object containing all of this information, which used to be located in separate JSON files.
     * Combining all of this information into one file increases download speed, especially for users on mobile devices,
     * and makes it easier to display a progress bar of map information download progress, which is useful for users
     * with slow Internet connections.
     * @param {string} sysname The sysname of the map
     * @returns {Promise}
     */
    getMapPack(sysname) {
        return HTTP.get(this.config.cartogram_data_dir + "/" + sysname + "/mappack.json?v=" + this.config.version, null, function(e){

            this.updateProgressBar(0, 100, Math.floor(e.loaded / e.total * 100));

        }.bind(this));
    }

    /**
     * switchMap loads a new map with the given sysname, and displays the conventional and population versions, as well
     * as an optional extra cartogram.
     * @param {string} sysname The sysname of the new map to load
     * @param {string} hrname The human-readable name of the new map to load
     * @param {MapVersionData} cartogram An optional, extra cartogram to display
     * @param {Object.<string,string>} colors A color palette to use instead of the default one
     */
    switchMap(sysname, hrname, cartogram=null,colors=null) {
        if(this.model.in_loading_state)
            return;
        
        this.enterLoadingState();
        this.showProgressBar();
        
        this.getMapPack(sysname).then(function(mappack){

            var map = new CartMap(hrname, mappack.config);

            /* We need to find out the map format. If the extrema is located in the bbox property, then we have
               GeoJSON. Otherwise, we have the old JSON format.
            */

            if(mappack.original.hasOwnProperty("bbox")) {

                var extrema = {
                    min_x: mappack.original.bbox[0],
                    min_y: mappack.original.bbox[1],
                    max_x: mappack.original.bbox[2],
                    max_y: mappack.original.bbox[3]
                };

                map.addVersion("1-conventional", new MapVersionData(mappack.original.features, extrema, mappack.original.tooltip, mappack.abbreviations, mappack.labels, MapDataFormat.GEOJSON));

            } else {
                map.addVersion("1-conventional", new MapVersionData(mappack.original.features, mappack.original.extrema, mappack.original.tooltip, mappack.abbreviations, mappack.labels, MapDataFormat.GOCARTJSON));
            }

            if(mappack.population.hasOwnProperty("bbox")) {

                var extrema = {
                    min_x: mappack.population.bbox[0],
                    min_y: mappack.population.bbox[1],
                    max_x: mappack.population.bbox[2],
                    max_y: mappack.population.bbox[3]
                };

                map.addVersion("2-population", new MapVersionData(mappack.population.features, extrema, mappack.population.tooltip, null, null, MapDataFormat.GEOJSON));

            } else {
                map.addVersion("2-population", new MapVersionData(mappack.population.features, mappack.population.extrema, mappack.population.tooltip, null, null, MapDataFormat.GOCARTJSON));
            }            

            if(cartogram !== null) {
                map.addVersion("3-cartogram", cartogram);
            }

            /*
            The keys in the colors.json file are prefixed with id_. We iterate through the regions and extract the color
            information from colors.json to produce a color map where the IDs are plain region IDs, as required by
            CartMap.
            */
            var colors = {};

            Object.keys(map.regions).forEach(function(region_id){

                colors[region_id] = mappack.colors["id_" + region_id];

            }, this);

            map.colors = colors;

            map.drawVersion("1-conventional", "map-area", ["map-area", "cartogram-area"]);

            if(cartogram !== null) {
                map.drawVersion("3-cartogram", "cartogram-area", ["map-area", "cartogram-area"]);
                this.model.current_sysname = "1-cartogram";
            } else {
                map.drawVersion("2-population", "cartogram-area", ["map-area", "cartogram-area"]);
                this.model.current_sysname = "2-population";
            }           

            this.model.map = map;           

            this.exitLoadingState();

            this.generateSocialMediaLinks(window.location.href);
            this.generateSVGDownloadLinks();
            this.displayVersionSwitchButtons();
            this.updateGridDocument(mappack.griddocument);

            document.getElementById('template-link').href = this.config.cartogram_data_dir+ "/" + sysname + "/template.csv";

            document.getElementById('cartogram').style.display = 'block';

        }.bind(this));       

    }

}<|MERGE_RESOLUTION|>--- conflicted
+++ resolved
@@ -1045,26 +1045,19 @@
      * @param {string} cui_u The cartogramui URL 
      * @param {string} c_d  The URL of the cartogram data directory
      * @param {string} g_u The URL of the gridedit page
-<<<<<<< HEAD
      * @param {srinng} gp_u The URL to retrieve progress information
-     */
-    constructor(c_u, cui_u, c_d, g_u, gp_u) {
-=======
      * @param {string} version The version string used to prevent improper caching of map assets
      */
-    constructor(c_u, cui_u, c_d, g_u, version) {
->>>>>>> 6c6cedb9
+
+    constructor(c_u, cui_u, c_d, g_u, gp_u, version) {
 
         this.config = {
             cartogram_url: c_u,
             cartogramui_url: cui_u,
             cartogram_data_dir: c_d,
             gridedit_url: g_u,
-<<<<<<< HEAD
-            getprogress_url: gp_u
-=======
+            getprogress_url: gp_u,
             version: version
->>>>>>> 6c6cedb9
         };
 
         /**
